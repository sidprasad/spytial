from .provider_system import (
    # New relationalizer system
    CnDDataInstanceBuilder,
    RelationalizerBase,
    RelationalizerRegistry,
    relationalizer,
    Atom,
    Relation,
)
from .visualizer import diagram
from .evaluator import evaluate

# Import widget functionality with graceful fallback
try:
    from .dataclass_widget_cnd import dataclass_builder
    WIDGETS_AVAILABLE = True
except ImportError:
    WIDGETS_AVAILABLE = False
    # Create dummy function when widgets aren't available
    def dataclass_builder(*args, **kwargs):
        raise ImportError(
            "ipywidgets is required for widget functionality. "
            "Install with: pip install ipywidgets"
        )
from .annotations import (
    # Class decorators
    orientation,
    cyclic,
    align,
    group,
    atomColor,
    size,
    icon,
    edgeColor,
    projection,
    attribute,
    hideField,
    hideAtom,
    inferredEdge,
    flag,
    # Object annotation functions
    annotate,
    annotate_orientation,
    annotate_cyclic,
    annotate_align,
    annotate_group,
    annotate_atomColor,
    annotate_size,
    annotate_icon,
    annotate_edgeColor,
    annotate_projection,
    annotate_attribute,
    annotate_hideField,
    annotate_hideAtom,
    annotate_inferredEdge,
    annotate_flag,
    # Inheritance control decorators
    dont_inherit_constraints,
    dont_inherit_directives,
    dont_inherit_annotations,
    # Utility functions
    collect_decorators,
    serialize_to_yaml_string,
    reset_object_ids,
    apply_if,
)

# Main data instance builder
CnDDataInstanceBuilder = CnDDataInstanceBuilder


__all__ = [
    # Core functions
    "diagram",
    "evaluate",
<<<<<<< HEAD
    # Widget functionality
=======
    # Dataclass input builder
    "build_input",
    "input_builder",
    "load_from_json_file",
    "json_to_dataclass",
    "build_interactive",
    "DataclassDerelationalizer",
    "InteractiveInputBuilder",
    # Widget functionality (when available)
    # Widgets
>>>>>>> a2e952e6
    "dataclass_builder",
    # New relationalizer system
    "CnDDataInstanceBuilder",
    "RelationalizerBase",
    "RelationalizerRegistry",
    "relationalizer",
    # Class decorators
    "orientation",
    "cyclic",
    "align",
    "group",
    "atomColor",
    "size",
    "icon",
    "edgeColor",
    "projection",
    "attribute",
    "hideField",
    "hideAtom",
    "inferredEdge",
    "flag",
    # Object annotation functions
    "annotate",
    "annotate_orientation",
    "annotate_cyclic",
    "annotate_align",
    "annotate_group",
    "annotate_atomColor",
    "annotate_size",
    "annotate_icon",
    "annotate_edgeColor",
    "annotate_projection",
    "annotate_attribute",
    "annotate_hideField",
    "annotate_hideAtom",
    "annotate_inferredEdge",
    "annotate_flag",
    # Inheritance control decorators
    "dont_inherit_constraints",
    "dont_inherit_directives",
    "dont_inherit_annotations",
    # Utility functions
    "collect_decorators",
    "serialize_to_yaml_string",
    "reset_object_ids",
    "apply_if",
]<|MERGE_RESOLUTION|>--- conflicted
+++ resolved
@@ -12,6 +12,7 @@
 
 # Import widget functionality with graceful fallback
 try:
+    from .dataclass_widget_cnd import dataclass_builder
     from .dataclass_widget_cnd import dataclass_builder
     WIDGETS_AVAILABLE = True
 except ImportError:
@@ -73,9 +74,6 @@
     # Core functions
     "diagram",
     "evaluate",
-<<<<<<< HEAD
-    # Widget functionality
-=======
     # Dataclass input builder
     "build_input",
     "input_builder",
@@ -86,7 +84,6 @@
     "InteractiveInputBuilder",
     # Widget functionality (when available)
     # Widgets
->>>>>>> a2e952e6
     "dataclass_builder",
     # New relationalizer system
     "CnDDataInstanceBuilder",
