<!DOCTYPE html>
<html lang="en">

<head>
    <meta charset="UTF-8">
    <meta name="viewport" content="width=device-width, initial-scale=1.0">
    <title>{{ title | default("sPyTial Visualization") }}</title>
    <style>
        body {
            font-family: Arial, sans-serif;
            margin: 0;
            padding: 20px;
            background-color: #f5f5f5;
        }

        #graph-container {
            width: {{ width }}px;
            height: {{ height }}px;
            border: 2px solid #007acc;
            border-radius: 8px;
            margin: 20px auto;
        }
    </style>
    <script src="https://d3js.org/d3.v4.min.js"></script>
    <script src="https://cdn.jsdelivr.net/npm/cnd-core/dist/browser/cnd-core-complete.global.js"></script>

<body>
    <!-- WebCola sPyTial Graph Element -->
<<<<<<< HEAD
    <webcola-cnd-graph 
        id="graph-container"
        width="{{ width }}" 
        height="{{ height }}"
        layoutFormat="default"
=======
    <webcola-cnd-graph id="graph-container" width="800" height="600" layoutFormat="default"
>>>>>>> 41a990e1
        aria-label="Interactive graph visualization">
    </webcola-cnd-graph>
    <div id="error-message"></div>

    <script>
        // Embedded data passed from the server
        const cndSpec = `{{ cnd_spec | safe }}`;
        const jsonData = `{{ python_data | safe }}`;


        /**
         * Load and render the graph using the webcola-cnd-graph custom element
         */
        async function loadGraph() {
            const graphElement = document.getElementById('graph-container');

            // Check if CnD Core is available
            if (typeof CndCore === 'undefined') {
                console.error('CnD Core library is not available');
                showError('CnD Core library failed to load. The visualization cannot be displayed.');
                return;
            }

            try {
                console.log('Starting graph rendering...');
                console.log('sPyTial Spec:', cndSpec);
                console.log('JSON Data:', jsonData.substring(0, 200) + '...');

                // Parse JSON data if it's a string
                let parsedData;
                try {
                    parsedData = typeof jsonData === 'string' ? JSON.parse(jsonData) : jsonData;
                } catch (parseError) {
                    throw new Error(`Failed to parse JSON data: ${parseError.message}`);
                }

                // Create a data instance from the JSON data
                const dataInstance = new CndCore.JSONDataInstance(parsedData);
                window.dataInstance = dataInstance; // Expose for debugging

                // Initialize the evaluation context
                const evaluationContext = { sourceData: dataInstance };
                const sgqEvaluator = new CndCore.SGraphQueryEvaluator();
                sgqEvaluator.initialize(evaluationContext);
                console.log('Evaluation context initialized');

                window.evaluator = sgqEvaluator; // Expose evaluator for debugging

                // Parse the CND specification
                const layoutSpec = CndCore.parseLayoutSpec(cndSpec);
                console.log('Layout spec parsed');

                // Generate the layout
                const layoutInstance = new CndCore.LayoutInstance(layoutSpec, sgqEvaluator, 0, true);
                const layoutResult = layoutInstance.generateLayout(dataInstance, {});
                const instanceLayout = layoutResult.layout;
                console.log('Layout generated');

                // Render the graph
                await graphElement.renderLayout(instanceLayout);
                console.log('Graph rendered successfully!');

            } catch (error) {
                console.error('Error rendering graph:', error);
                showError(`Error rendering graph: ${error.message}`);
            }
        }

        /**
         * Display an error message in the error-message div.
         * @param {string} message - The error message to display.
         */
        function showError(message) {
            const errorDiv = document.getElementById('error-message');
            if (errorDiv) {
                errorDiv.innerHTML = `
                    <div style="color: red; padding: 10px; border: 1px solid red; background-color: #ffe6e6; margin-top: 10px;">
                        <h3>Error</h3>
                        <p>${message}</p>
                    </div>
                `;
            } else {
                console.error('Error div not found. Error message:', message);
            }
        }

        // Auto-load when page loads
        window.addEventListener('load', loadGraph);
    </script>
</body>

</html><|MERGE_RESOLUTION|>--- conflicted
+++ resolved
@@ -26,15 +26,11 @@
 
 <body>
     <!-- WebCola sPyTial Graph Element -->
-<<<<<<< HEAD
     <webcola-cnd-graph 
         id="graph-container"
         width="{{ width }}" 
         height="{{ height }}"
         layoutFormat="default"
-=======
-    <webcola-cnd-graph id="graph-container" width="800" height="600" layoutFormat="default"
->>>>>>> 41a990e1
         aria-label="Interactive graph visualization">
     </webcola-cnd-graph>
     <div id="error-message"></div>
