<!DOCTYPE html>
<html lang="en">

<head>
    <meta charset="UTF-8">
    <meta name="viewport" content="width=device-width, initial-scale=1.0">
    <title>{{ title | default("sPyTial Visualization") }}</title>
    
    <script src="https://d3js.org/d3.v4.min.js"></script>

<<<<<<< HEAD
    <script src="https://cdn.jsdelivr.net/npm/cnd-core@1.4.2/dist/browser/cnd-core-complete.global.js"></script>  
    <script src="https://cdn.jsdelivr.net/npm/cnd-core@1.4.2/dist/components/react-component-integration.global.js"></script>
    <link rel="stylesheet" href="https://cdn.jsdelivr.net/npm/cnd-core@1.4.2/dist/components/react-component-integration.css" /> 
=======
    <script src="https://cdn.jsdelivr.net/npm/cnd-core@1.4.4-beta.2/dist/browser/cnd-core-complete.global.js"></script>  
    <script src="https://cdn.jsdelivr.net/npm/cnd-core@1.4.4-beta.2/dist/components/react-component-integration.global.js"></script>
    <link rel="stylesheet" href="https://cdn.jsdelivr.net/npm/cnd-core@1.4.4-beta.2/dist/components/react-component-integration.css" /> 
>>>>>>> a2e952e6
    
    <style>
        body {
            font-family: -apple-system, BlinkMacSystemFont, 'Segoe UI', Roboto, sans-serif;
            margin: 0;
            padding: 0;
            background: transparent;
            height: 100vh;
            display: flex;
            flex-direction: column;
        }
        
        .container {
            position: relative;
            border: 1px solid #e1e5e9;
            border-radius: 6px;
            overflow: hidden;
            background: white;
            flex: 1;
            display: flex;
            flex-direction: column;
        }
        
        .graph-wrapper {
            position: relative;
            min-height: 400px; /* Ensure minimum height */
            flex: 1;
            display: flex;
        }
        
        #graph-container {
            width: 100%;
            height: 100%;
            min-height: 400px;
            display: block;
            flex: 1;
        }
        
        .footer {
            text-align: center;
            padding: 6px;
            background: #f8f9fa;
            border-top: 1px solid #e1e5e9;
            font-size: 11px;
            color: #6a737d;
        }
        
        .reset-btn {
            background: #0366d6;
            color: white;
            border: none;
            padding: 8px 8px;
            border-radius: 3px;
            font-size: 12px;
            cursor: pointer;
            transition: background-color 0.15s ease;
            line-height: 1.2;
            margin-left: 8px;
        }
        
        .reset-btn:hover {
            background: #0256cc;
        }
    </style>



<body>
    <div class="container">
        <div class="graph-wrapper">
            <!-- Structured Input Graph Element -->
            <structured-input-graph 
                id="structured-graph"
                cnd-spec=""
                show-export="true"
                style="width: 100%; height: 100%;">
            </structured-input-graph>
        </div>
        
    </div>
    
    <div id="error-message"></div>
    <div id="error-core"></div>

    <!-- Embedded JSON data as separate script to avoid escaping issues -->
    <script type="application/json" id="initial-data">
{{ python_data | safe }}
    </script>

    <script>
        // Embedded data passed from the server
        const cndSpec = `{{ cnd_spec | safe }}`;
        const dataclassName = `{{ dataclass_name | safe }}`;
        const exportDir = `{{ export_dir | safe }}`;
        
        // Parse the JSON data from inline script
        let jsonData = null;
        try {
            const dataScript = document.getElementById('initial-data');
            if (dataScript) {
                jsonData = JSON.parse(dataScript.textContent);
                console.log('Loaded initial data:', jsonData);
            } else {
                console.error('initial-data script not found');
                jsonData = {};
            }
        } catch (e) {
            console.error('Failed to parse initial JSON data:', e);
            jsonData = {};
        }

        // Global variables for reset functionality
        let graphElement = null;
        let lastExportedData = null;
        let directoryHandle = null;  // Store directory handle for repeated saves
        
        // Jupyter comm for widget communication
        let jupyterComm = null;

        /**
         * Initialize Jupyter comm if in Jupyter environment
         * The comm is already created on Python side, we just need to open it from JS
         */
<<<<<<< HEAD
        function initJupyterComm() {
            console.log('Attempting to connect to Jupyter comm...');
            
            // The comm is created on Python side with target_name = widget_id
            // We need to open a matching comm from JavaScript
            // Try to access Jupyter's comm_manager from different window contexts
            
            const commTargetName = '{{ widget_id | safe }}';
            console.log('Comm target name:', commTargetName);
            
            // In VS Code Jupyter, the kernel is available at window.parent
            // Try multiple locations
            const contexts = [
                { name: 'window', ctx: window },
                { name: 'parent', ctx: window.parent },
                { name: 'top', ctx: window.top }
            ];
            
            for (const {name, ctx} of contexts) {
                try {
                    // Check if Google Colab kernel is available
                    if (ctx.google?.colab?.kernel) {
                        console.log(`Found Google Colab kernel at ${name}`);
                        // Colab uses different API - skip for now
                        continue;
                    }
                    
                    // Check for Jupyter/IPython kernel
                    const kernel = ctx.IPython?.notebook?.kernel || ctx.Jupyter?.notebook?.kernel;
                    if (kernel?.comm_manager) {
                        console.log(`✓ Found Jupyter kernel at ${name}`);
                        try {
                            // Open comm with matching target_name
                            jupyterComm = kernel.comm_manager.comm_open(commTargetName, {});
                            console.log('✓ Jupyter comm opened:', commTargetName);
                            return;
                        } catch (err) {
                            console.error(`Failed to open comm at ${name}:`, err);
                        }
                    }
                } catch (err) {
                    // CORS or access error - expected for cross-origin iframes
                    console.log(`Cannot access ${name} context (CORS):`, err.message);
                }
            }
            
            console.log('⚠ Could not connect to Jupyter comm (CORS restrictions)');
            console.log('Will use file-based export fallback');
        }

        /**
         * Export current data to JSON file with automatic save
         */
        async function exportDataToFile() {
            console.log('Export button clicked!');
            console.log('graphElement:', graphElement);
            
            if (!graphElement) {
                showError('Graph element not found. Please wait for initialization.');
                return;
            }
            
            // Check what methods are available
            console.log('Available methods on graphElement:');
            const methods = Object.getOwnPropertyNames(graphElement).filter(name => typeof graphElement[name] === 'function');
            console.log(methods);
            
            // Try common method names for getting data
            const possibleDataMethods = ['getDataInstance', 'getData', 'exportData', 'getCurrentData', 'getGraphData'];
            let dataMethod = null;
            
            for (const method of possibleDataMethods) {
                if (typeof graphElement[method] === 'function') {
                    console.log(`✓ Found data method: ${method}`);
                    dataMethod = method;
                    break;
                }
            }
            
            if (!dataMethod) {
                console.error('✗ No data retrieval method found');
                showError('Cannot find method to get data from graph. Available methods: ' + methods.join(', '));
                return;
            }
            
            try {
                console.log(`Calling ${dataMethod}()...`);
                const currentData = graphElement[dataMethod]();
                console.log('Got data:', currentData);
                console.log('Data type:', typeof currentData);
                console.log('Data keys:', currentData ? Object.keys(currentData) : 'null');
                
                if (!currentData) {
                    showError('No data returned from graph element');
                    return;
                }
                
                // Clean the data to ensure it's serializable
                const cleanData = JSON.parse(JSON.stringify(currentData));
                
                const jsonString = JSON.stringify(cleanData, null, 2);
                const widgetId = '{{ widget_id | safe }}';
                
                // Send to parent window via postMessage (works with srcdoc iframe!)
                try {
                    window.parent.postMessage({
                        type: 'spytial-export',
                        widgetId: widgetId,
                        data: cleanData
                    }, '*');
                    showInfo(`✓ Data sent! Check Python output above, then run <code>widget.value</code>`);
                    lastExportedData = cleanData;
                } catch (err) {
                    showError('Failed to send data: ' + err.message);
                }
                    
            } catch (error) {                showError(`Export failed: ${error.message}`);

=======
        function exportDataToFile() {
            console.log('Export button clicked!');
            console.log('graphElement:', graphElement);
            console.log('graphElement.getDataInstance:', graphElement ? graphElement.getDataInstance : 'N/A');
            
            if (!graphElement) {
                showError('Graph element not found. Please wait for initialization.');
                return;
            }
            
            if (!graphElement.getDataInstance) {
                showError('getDataInstance method not available on graph element.');
                console.error('Available methods:', Object.keys(graphElement));
                return;
            }
            
            try {
                console.log('Calling getDataInstance()...');
                const currentData = graphElement.getDataInstance();
                console.log('Got data:', currentData);
                console.log('Data type:', typeof currentData);
                console.log('Data keys:', currentData ? Object.keys(currentData) : 'null');
                
                // If we're in an iframe (widget mode), use postMessage
                if (window.parent !== window) {
                    console.log('In iframe mode, sending postMessage...');
                    
                    // Clean the data to ensure it's serializable
                    const cleanData = JSON.parse(JSON.stringify(currentData));
                    console.log('Cleaned data:', cleanData);
                    
                    const message = {
                        type: 'spytial-export',
                        widgetId: '{{ widget_id | default("") }}',
                        data: cleanData,
                        dataclassName: dataclassName
                    };
                    
                    console.log('Sending message:', message);
                    window.parent.postMessage(message, '*');
                    showInfo('Data sent to widget!');
                    lastExportedData = cleanData;
                    return;
                }
                
                // Fallback: browser download for standalone mode
                console.log('Standalone mode, triggering download...');
                const jsonString = JSON.stringify(currentData, null, 2);
                const blob = new Blob([jsonString], { type: 'application/json' });
                const url = URL.createObjectURL(blob);
                
                const timestamp = new Date().toISOString().replace(/[:.]/g, '-');
                const filename = `${dataclassName}_export_${timestamp}.json`;
                
                const a = document.createElement('a');
                a.href = url;
                a.download = filename;
                document.body.appendChild(a);
                a.click();
                document.body.removeChild(a);
                URL.revokeObjectURL(url);
                
                showInfo(`Data exported as ${filename}`);
                lastExportedData = currentData;
                    
            } catch (error) {
                console.error('Export failed:', error);
                showError(`Export failed: ${error.message}`);
>>>>>>> a2e952e6
            }
        }

        /**
         * Try to automatically save to the watched directory (for interactive mode)
         */
        function tryAutoSaveToWatchedDir(data, filename) {
            // This would require either:
            // 1. A local web server that can write files
            // 2. File System Access API (limited browser support)
            // 3. A WebSocket connection to Python
            
            // For now, we'll just trigger a custom event that could be intercepted
            const autoSaveEvent = new CustomEvent('auto-save-requested', {
                detail: { data: data, filename: filename, exportDir: exportDir }
            });
            window.dispatchEvent(autoSaveEvent);
            
            // Log for debugging
            console.log('Auto-save requested:', { filename, exportDir });
        }

        /**
         * Copy current data to clipboard as JSON
         */
        function copyDataToClipboard() {
            console.log('Copy button clicked!');
            
            if (!graphElement) {
                showError('Graph element not found');
                return;
            }
            
            // Try to find data method
            const possibleDataMethods = ['getDataInstance', 'getData', 'exportData', 'getCurrentData', 'getGraphData'];
            let dataMethod = null;
            
            for (const method of possibleDataMethods) {
                if (typeof graphElement[method] === 'function') {
                    dataMethod = method;
                    break;
                }
            }
            
            if (!dataMethod) {
                showError('Cannot find method to get data from graph');
                return;
            }
            
            try {
                const currentData = graphElement[dataMethod]();
                if (!currentData) {
                    showError('No data available to copy');
                    return;
                }
                
                const jsonString = JSON.stringify(currentData, null, 2);
                
                // Check if clipboard API is available (not available in iframes)
                if (navigator.clipboard && navigator.clipboard.writeText) {
                    navigator.clipboard.writeText(jsonString).then(() => {
                        showInfo('Data copied to clipboard!');
                        lastExportedData = currentData;
                    }).catch(err => {
                        console.error('Failed to copy to clipboard:', err);
                        fallbackCopyMethod(jsonString);
                    });
                } else {
                    console.log('Clipboard API not available in iframe, using fallback');
                    fallbackCopyMethod(jsonString);
                }
            } catch (error) {
                console.error('Copy failed:', error);
                showError(`Copy failed: ${error.message}`);
            }
        }
        
        /**
         * Fallback copy method using a text area
         */
        function fallbackCopyMethod(text) {
            // Create a temporary text area
            const textArea = document.createElement('textarea');
            textArea.value = text;
            textArea.style.position = 'fixed';
            textArea.style.top = '-1000px';
            textArea.style.left = '-1000px';
            document.body.appendChild(textArea);
            
            try {
                textArea.select();
                textArea.setSelectionRange(0, 99999); // For mobile devices
                
                // Try the old execCommand method
                const successful = document.execCommand('copy');
                if (successful) {
                    showInfo('Data copied to clipboard (fallback method)!');
                    lastExportedData = JSON.parse(text);
                } else {
                    // If all else fails, show the data in a prompt for manual copying
                    showTextForManualCopy(text);
                }
            } catch (err) {
                console.error('Fallback copy failed:', err);
                showTextForManualCopy(text);
            } finally {
                document.body.removeChild(textArea);
            }
        }
        
        /**
         * Show text in a dialog for manual copying
         */
        function showTextForManualCopy(text) {
            const modal = document.createElement('div');
            modal.style.cssText = `
                position: fixed; top: 0; left: 0; width: 100%; height: 100%;
                background: rgba(0,0,0,0.5); z-index: 10000; display: flex;
                align-items: center; justify-content: center;
            `;
            
            const content = document.createElement('div');
            content.style.cssText = `
                background: white; padding: 20px; border-radius: 8px; max-width: 80%;
                max-height: 80%; overflow: auto; box-shadow: 0 4px 6px rgba(0,0,0,0.1);
            `;
            
            content.innerHTML = `
                <h3>Copy Data Manually</h3>
                <p>Please copy this data manually:</p>
                <textarea readonly style="width: 100%; height: 200px; font-family: monospace;">${text}</textarea>
                <br><br>
                <button onclick="this.closest('div[style*=fixed]').remove()">Close</button>
            `;
            
            modal.appendChild(content);
            document.body.appendChild(modal);
            
            // Auto-select the text
            const textarea = content.querySelector('textarea');
            textarea.select();
        }

        /**
         * Reset the graph layout
         */
        async function resetLayout() {
            if (graphElement) {
                // Re-render with initial data
                await loadGraph();
            }
        }

        /**
         * Create and add export buttons to the graph toolbar
         */
        function addExportControls() {
            console.log('Adding export controls...');
            console.log('graphElement:', graphElement);
            console.log('graphElement methods:', graphElement ? Object.getOwnPropertyNames(graphElement) : 'N/A');
            
            if (graphElement) {
                if (graphElement.addToolbarControl) {
                    console.log('✓ addToolbarControl method exists');
                    
                    // Export to file button
                    const exportButton = document.createElement('button');
                    exportButton.className = 'reset-btn';
                    exportButton.innerHTML = '💾 Export';
                    exportButton.title = 'Export data';
                    exportButton.onclick = exportDataToFile;
                    
                    // Copy to clipboard button
                    const copyButton = document.createElement('button');
                    copyButton.className = 'reset-btn';
                    copyButton.innerHTML = '📋 Copy';
                    copyButton.title = 'Copy data to clipboard';
                    copyButton.onclick = copyDataToClipboard;
                    
                    // Reset button
                    const resetButton = document.createElement('button');
                    resetButton.className = 'reset-btn';
                    resetButton.innerHTML = '↻ Reset';
                    resetButton.title = 'Reset layout';
                    resetButton.onclick = resetLayout;
                    
                    try {
                        graphElement.addToolbarControl(exportButton);
                        graphElement.addToolbarControl(copyButton);
                        graphElement.addToolbarControl(resetButton);
                        console.log('✓ Buttons added to toolbar');
                    } catch (e) {
                        console.error('✗ Failed to add buttons:', e);
                    }
                } else {
                    console.error('✗ addToolbarControl method not available');
                    console.log('Available methods:', Object.getOwnPropertyNames(graphElement).filter(name => typeof graphElement[name] === 'function'));
                    
                    // Fallback: Add buttons to a different location
                    addFallbackExportControls();
                }
            } else {
                console.error('✗ graphElement is null');
            }
        }
        
        /**
         * Fallback: Add export controls outside the graph if addToolbarControl doesn't work
         */
        function addFallbackExportControls() {
            console.log('Adding fallback export controls...');
            
            // Create a control panel div
            const controlPanel = document.createElement('div');
            controlPanel.style.cssText = `
                position: absolute;
                top: 10px;
                right: 10px;
                z-index: 1000;
                background: white;
                border: 1px solid #ccc;
                border-radius: 4px;
                padding: 8px;
                box-shadow: 0 2px 4px rgba(0,0,0,0.1);
            `;
            
            // Export button
            const exportBtn = document.createElement('button');
            exportBtn.className = 'reset-btn';
            exportBtn.innerHTML = '💾 Export';
            exportBtn.onclick = exportDataToFile;
            exportBtn.style.marginRight = '4px';
            
            // Copy button
            const copyBtn = document.createElement('button');
            copyBtn.className = 'reset-btn';
            copyBtn.innerHTML = '📋 Copy';
            copyBtn.onclick = copyDataToClipboard;
            copyBtn.style.marginRight = '4px';
            
            // Reset button
            const resetBtn = document.createElement('button');
            resetBtn.className = 'reset-btn';
            resetBtn.innerHTML = '↻ Reset';
            resetBtn.onclick = resetLayout;
            
            controlPanel.appendChild(exportBtn);
            controlPanel.appendChild(copyBtn);
            controlPanel.appendChild(resetBtn);
            
            // Add to the graph wrapper
            const graphWrapper = document.querySelector('.graph-wrapper');
            if (graphWrapper) {
                graphWrapper.style.position = 'relative';
                graphWrapper.appendChild(controlPanel);
                console.log('✓ Fallback buttons added');
            } else {
                console.error('✗ Could not find graph wrapper');
            }
        }

        /**
         * Validate the data structure for common issues
         */
        function validateDataStructure(data) {
            if (!data || typeof data !== 'object') {
                throw new Error('Data must be an object');
            }

            // Check atoms
            if (data.atoms) {
                if (!Array.isArray(data.atoms)) {
                    throw new Error('atoms must be an array');
                }

                // Track (id, type, label) tuples to detect race conditions
                // Multiple atoms with same ID are OK if they have same type and label (same primitive value)
                // But if same ID has different types/labels, that's a race condition
                const atomsByIdMap = {};  // id -> array of {type, label}

                for (let i = 0; i < data.atoms.length; i++) {
                    const atom = data.atoms[i];
                    if (!atom.id) {
                        throw new Error(`Atom at index ${i} missing 'id' field`);
                    }

                    if (!atomsByIdMap[atom.id]) {
                        atomsByIdMap[atom.id] = [];
                    }
                    atomsByIdMap[atom.id].push({ type: atom.type, label: atom.label });
                }

                // Check for race condition: same ID with different type or label
                const raceConditionIds = [];
                for (const [id, atoms] of Object.entries(atomsByIdMap)) {
                    // Check if all atoms with this ID have same type and label
                    const firstAtom = atoms[0];
                    const inconsistent = atoms.some(a => 
                        a.type !== firstAtom.type || a.label !== firstAtom.label
                    );
                    if (inconsistent) {
                        raceConditionIds.push(id);
                    }
                }

                if (raceConditionIds.length > 0) {
                    const raceList = raceConditionIds.slice(0, 5).join(', ');
                    const moreCount = raceConditionIds.length > 5 ? ` and ${raceConditionIds.length - 5} more` : '';
                    throw new Error(
                        `Primitive ID race condition detected: ${raceList}${moreCount}. ` +
                        `These IDs have conflicting type or label information, indicating inconsistent ID generation. ` +
                        `Make sure all primitive values (int, str, bool) are generated with consistent value-based IDs.`
                    );
                }
            }

            // Check relations
            if (data.relations) {
                if (!Array.isArray(data.relations)) {
                    throw new Error('relations must be an array');
                }

                const atomIds = new Set();
                if (data.atoms) {
                    data.atoms.forEach(a => atomIds.add(a.id));
                }

                for (let i = 0; i < data.relations.length; i++) {
                    const rel = data.relations[i];
                    if (!rel.id) {
                        throw new Error(`Relation at index ${i} missing 'id' field`);
                    }
                    if (!rel.source) {
                        throw new Error(`Relation '${rel.id}' missing 'source' field`);
                    }
                    if (!rel.target) {
                        throw new Error(`Relation '${rel.id}' missing 'target' field`);
                    }
                    // Validate that source and target refer to existing atoms
                    if (atomIds.size > 0 && !atomIds.has(rel.source)) {
                        console.warn(`Relation '${rel.id}' references unknown source atom '${rel.source}'`);
                    }
                    if (atomIds.size > 0 && !atomIds.has(rel.target)) {
                        console.warn(`Relation '${rel.id}' references unknown target atom '${rel.target}'`);
                    }
                }
            }
        }

        /**
         * Load and render the graph using the structured-input-graph custom element
         */
        async function loadGraph() {
            console.log('Loading graph...');
            graphElement = document.getElementById('structured-graph');
            
            if (!graphElement) {
                console.error('Graph element not found!');
                showError('Graph container element not found');
                return;
            }

            // Check if CnD Core is available
            if (typeof CndCore === 'undefined') {
                console.error('CnD Core library is not available');
                showError('CnD Core library failed to load. The visualization cannot be displayed.');
                
                // Try to load the library again
                console.log('Attempting to reload CnD library...');
                const script = document.createElement('script');
<<<<<<< HEAD
                script.src = 'https://cdn.jsdelivr.net/npm/cnd-core@1.4.2/dist/browser/cnd-core-complete.global.js';
=======
                script.src = 'https://cdn.jsdelivr.net/npm/cnd-core@1.4.4-beta.2/dist/browser/cnd-core-complete.global.js';
>>>>>>> a2e952e6
                script.onload = function() {
                    console.log('CnD library reloaded, retrying...');
                    setTimeout(loadGraph, 500);
                };
                script.onerror = function() {
                    showError('Failed to load CnD library even on retry');
                };
                document.head.appendChild(script);
                return;
            }

            // Step 1: Mount error message modal if available
            if (window.mountErrorMessageModal) {
                console.log('Mounting error message modal');
                window.mountErrorMessageModal('error-core');
            } else {
                console.log('Error message modal not available');
            }

            try {
                console.log('Parsing data...', { cndSpec });
                console.log('Initial data:', jsonData);
                
                // jsonData is already parsed above
                const parsedData = jsonData;

                // Create a data instance from the JSON data
                console.log('Creating data instance...');
                console.log('Parsed data structure:', {
                    atoms: parsedData.atoms?.length,
                    relations: parsedData.relations?.length,
                    types: parsedData.types?.length
                });
                const dataInstance = new CndCore.JSONDataInstance(parsedData);
                console.log('Data instance created:', dataInstance);

                // Set the CnD spec on the component
                console.log('Setting CnD spec...');
                graphElement.setCnDSpec(cndSpec);

                // Set the data instance on the component
                console.log('Setting data instance...');
                graphElement.setDataInstance(dataInstance);
                
                console.log('Graph setup complete!');
                console.log('Graph element ready state:', graphElement.isConnected);
                
                // Verify data was set
                setTimeout(() => {
                    console.log('Checking graph state after setup...');
                    const currentData = graphElement.getDataInstance?.();
                    console.log('Current data instance:', currentData);
                }, 100);

                // Add event listeners for interactive features
                graphElement.addEventListener('atom-added', (event) => {
                    console.log('Atom added:', event.detail);
                });

                graphElement.addEventListener('data-exported', (event) => {
                    console.log('Data exported:', event.detail);
                });

                graphElement.addEventListener('edge-creation-requested', (event) => {
                    console.log('Edge created:', event.detail);
                });

                // Add export controls after setup
                addExportControls();
                
                // Initialize Jupyter comm if available
                initJupyterComm();

            } catch (error) {
                console.error('Error setting up graph:', error);
                showError(`Error setting up graph: ${error.message}`);
            }
        }

        /**
         * Display an error message in the error-message div.
         * @param {string} message - The error message to display.
         */
        function showError(message) {
            const errorDiv = document.getElementById('error-message');
            if (errorDiv) {
                errorDiv.innerHTML = `
                    <div style="color: red; padding: 10px; border: 1px solid red; background-color: #ffe6e6; margin-top: 10px;">
                        <h3>Error</h3>
                        <p>${message}</p>
                    </div>
                `;
            } else {
                console.error('Error div not found. Error message:', message);
            }
        }

        /**
         * Display a success/info message in the error-message div.
         * @param {string} message - The info message to display.
         */
        function showInfo(message) {
            const errorDiv = document.getElementById('error-message');
            if (errorDiv) {
                errorDiv.innerHTML = `
                    <div style="color: green; padding: 10px; border: 1px solid green; background-color: #e6ffe6; margin-top: 10px;">
                        <h3>Success</h3>
                        <p>${message}</p>
                        <p><small>💡 Use <code>spytial.load_from_json_file('filename.json', ${dataclassName})</code> to load this data back into Python</small></p>
                    </div>
                `;
                // Auto-hide after 5 seconds
                setTimeout(() => {
                    errorDiv.innerHTML = '';
                }, 5000);
            } else {
                console.log('Info message:', message);
            }
        }

        // Auto-load when page loads
        window.addEventListener('load', function() {
            console.log('Page loaded, starting graph setup...');
            console.log('CndCore available:', typeof CndCore !== 'undefined');
            console.log('Graph element:', document.getElementById('structured-graph'));
            loadGraph();
        });
        
        // Also try loading after a short delay in case of timing issues
        setTimeout(function() {
            if (!graphElement) {
                console.log('Retrying graph load after delay...');
                loadGraph();
            }
        }, 1000);
    </script>
</body>

</html><|MERGE_RESOLUTION|>--- conflicted
+++ resolved
@@ -8,15 +8,9 @@
     
     <script src="https://d3js.org/d3.v4.min.js"></script>
 
-<<<<<<< HEAD
-    <script src="https://cdn.jsdelivr.net/npm/cnd-core@1.4.2/dist/browser/cnd-core-complete.global.js"></script>  
-    <script src="https://cdn.jsdelivr.net/npm/cnd-core@1.4.2/dist/components/react-component-integration.global.js"></script>
-    <link rel="stylesheet" href="https://cdn.jsdelivr.net/npm/cnd-core@1.4.2/dist/components/react-component-integration.css" /> 
-=======
     <script src="https://cdn.jsdelivr.net/npm/cnd-core@1.4.4-beta.2/dist/browser/cnd-core-complete.global.js"></script>  
     <script src="https://cdn.jsdelivr.net/npm/cnd-core@1.4.4-beta.2/dist/components/react-component-integration.global.js"></script>
     <link rel="stylesheet" href="https://cdn.jsdelivr.net/npm/cnd-core@1.4.4-beta.2/dist/components/react-component-integration.css" /> 
->>>>>>> a2e952e6
     
     <style>
         body {
@@ -140,7 +134,6 @@
          * Initialize Jupyter comm if in Jupyter environment
          * The comm is already created on Python side, we just need to open it from JS
          */
-<<<<<<< HEAD
         function initJupyterComm() {
             console.log('Attempting to connect to Jupyter comm...');
             
@@ -259,76 +252,6 @@
                     
             } catch (error) {                showError(`Export failed: ${error.message}`);
 
-=======
-        function exportDataToFile() {
-            console.log('Export button clicked!');
-            console.log('graphElement:', graphElement);
-            console.log('graphElement.getDataInstance:', graphElement ? graphElement.getDataInstance : 'N/A');
-            
-            if (!graphElement) {
-                showError('Graph element not found. Please wait for initialization.');
-                return;
-            }
-            
-            if (!graphElement.getDataInstance) {
-                showError('getDataInstance method not available on graph element.');
-                console.error('Available methods:', Object.keys(graphElement));
-                return;
-            }
-            
-            try {
-                console.log('Calling getDataInstance()...');
-                const currentData = graphElement.getDataInstance();
-                console.log('Got data:', currentData);
-                console.log('Data type:', typeof currentData);
-                console.log('Data keys:', currentData ? Object.keys(currentData) : 'null');
-                
-                // If we're in an iframe (widget mode), use postMessage
-                if (window.parent !== window) {
-                    console.log('In iframe mode, sending postMessage...');
-                    
-                    // Clean the data to ensure it's serializable
-                    const cleanData = JSON.parse(JSON.stringify(currentData));
-                    console.log('Cleaned data:', cleanData);
-                    
-                    const message = {
-                        type: 'spytial-export',
-                        widgetId: '{{ widget_id | default("") }}',
-                        data: cleanData,
-                        dataclassName: dataclassName
-                    };
-                    
-                    console.log('Sending message:', message);
-                    window.parent.postMessage(message, '*');
-                    showInfo('Data sent to widget!');
-                    lastExportedData = cleanData;
-                    return;
-                }
-                
-                // Fallback: browser download for standalone mode
-                console.log('Standalone mode, triggering download...');
-                const jsonString = JSON.stringify(currentData, null, 2);
-                const blob = new Blob([jsonString], { type: 'application/json' });
-                const url = URL.createObjectURL(blob);
-                
-                const timestamp = new Date().toISOString().replace(/[:.]/g, '-');
-                const filename = `${dataclassName}_export_${timestamp}.json`;
-                
-                const a = document.createElement('a');
-                a.href = url;
-                a.download = filename;
-                document.body.appendChild(a);
-                a.click();
-                document.body.removeChild(a);
-                URL.revokeObjectURL(url);
-                
-                showInfo(`Data exported as ${filename}`);
-                lastExportedData = currentData;
-                    
-            } catch (error) {
-                console.error('Export failed:', error);
-                showError(`Export failed: ${error.message}`);
->>>>>>> a2e952e6
             }
         }
 
@@ -486,107 +409,31 @@
          * Create and add export buttons to the graph toolbar
          */
         function addExportControls() {
-            console.log('Adding export controls...');
-            console.log('graphElement:', graphElement);
-            console.log('graphElement methods:', graphElement ? Object.getOwnPropertyNames(graphElement) : 'N/A');
-            
-            if (graphElement) {
-                if (graphElement.addToolbarControl) {
-                    console.log('✓ addToolbarControl method exists');
-                    
-                    // Export to file button
-                    const exportButton = document.createElement('button');
-                    exportButton.className = 'reset-btn';
-                    exportButton.innerHTML = '💾 Export';
-                    exportButton.title = 'Export data';
-                    exportButton.onclick = exportDataToFile;
-                    
-                    // Copy to clipboard button
-                    const copyButton = document.createElement('button');
-                    copyButton.className = 'reset-btn';
-                    copyButton.innerHTML = '📋 Copy';
-                    copyButton.title = 'Copy data to clipboard';
-                    copyButton.onclick = copyDataToClipboard;
-                    
-                    // Reset button
-                    const resetButton = document.createElement('button');
-                    resetButton.className = 'reset-btn';
-                    resetButton.innerHTML = '↻ Reset';
-                    resetButton.title = 'Reset layout';
-                    resetButton.onclick = resetLayout;
-                    
-                    try {
-                        graphElement.addToolbarControl(exportButton);
-                        graphElement.addToolbarControl(copyButton);
-                        graphElement.addToolbarControl(resetButton);
-                        console.log('✓ Buttons added to toolbar');
-                    } catch (e) {
-                        console.error('✗ Failed to add buttons:', e);
-                    }
-                } else {
-                    console.error('✗ addToolbarControl method not available');
-                    console.log('Available methods:', Object.getOwnPropertyNames(graphElement).filter(name => typeof graphElement[name] === 'function'));
-                    
-                    // Fallback: Add buttons to a different location
-                    addFallbackExportControls();
-                }
-            } else {
-                console.error('✗ graphElement is null');
-            }
-        }
-        
-        /**
-         * Fallback: Add export controls outside the graph if addToolbarControl doesn't work
-         */
-        function addFallbackExportControls() {
-            console.log('Adding fallback export controls...');
-            
-            // Create a control panel div
-            const controlPanel = document.createElement('div');
-            controlPanel.style.cssText = `
-                position: absolute;
-                top: 10px;
-                right: 10px;
-                z-index: 1000;
-                background: white;
-                border: 1px solid #ccc;
-                border-radius: 4px;
-                padding: 8px;
-                box-shadow: 0 2px 4px rgba(0,0,0,0.1);
-            `;
-            
-            // Export button
-            const exportBtn = document.createElement('button');
-            exportBtn.className = 'reset-btn';
-            exportBtn.innerHTML = '💾 Export';
-            exportBtn.onclick = exportDataToFile;
-            exportBtn.style.marginRight = '4px';
-            
-            // Copy button
-            const copyBtn = document.createElement('button');
-            copyBtn.className = 'reset-btn';
-            copyBtn.innerHTML = '📋 Copy';
-            copyBtn.onclick = copyDataToClipboard;
-            copyBtn.style.marginRight = '4px';
-            
-            // Reset button
-            const resetBtn = document.createElement('button');
-            resetBtn.className = 'reset-btn';
-            resetBtn.innerHTML = '↻ Reset';
-            resetBtn.onclick = resetLayout;
-            
-            controlPanel.appendChild(exportBtn);
-            controlPanel.appendChild(copyBtn);
-            controlPanel.appendChild(resetBtn);
-            
-            // Add to the graph wrapper
-            const graphWrapper = document.querySelector('.graph-wrapper');
-            if (graphWrapper) {
-                graphWrapper.style.position = 'relative';
-                graphWrapper.appendChild(controlPanel);
-                console.log('✓ Fallback buttons added');
-            } else {
-                console.error('✗ Could not find graph wrapper');
+            if (graphElement && graphElement.addToolbarControl) {
+                // Export to file button
+                const exportButton = document.createElement('button');
+                exportButton.className = 'reset-btn';
+                exportButton.innerHTML = '💾 Export JSON';
+                exportButton.title = 'Export data to JSON file';
+                exportButton.onclick = exportDataToFile;
+                
+                // Copy to clipboard button
+                const copyButton = document.createElement('button');
+                copyButton.className = 'reset-btn';
+                copyButton.innerHTML = '📋 Copy JSON';
+                copyButton.title = 'Copy data to clipboard';
+                copyButton.onclick = copyDataToClipboard;
+                
+                // Reset button
+                const resetButton = document.createElement('button');
+                resetButton.className = 'reset-btn';
+                resetButton.innerHTML = '↻ Reset';
+                resetButton.title = 'Reset layout';
+                resetButton.onclick = resetLayout;
+                
+                graphElement.addToolbarControl(exportButton);
+                graphElement.addToolbarControl(copyButton);
+                graphElement.addToolbarControl(resetButton);
             }
         }
 
@@ -699,11 +546,7 @@
                 // Try to load the library again
                 console.log('Attempting to reload CnD library...');
                 const script = document.createElement('script');
-<<<<<<< HEAD
-                script.src = 'https://cdn.jsdelivr.net/npm/cnd-core@1.4.2/dist/browser/cnd-core-complete.global.js';
-=======
                 script.src = 'https://cdn.jsdelivr.net/npm/cnd-core@1.4.4-beta.2/dist/browser/cnd-core-complete.global.js';
->>>>>>> a2e952e6
                 script.onload = function() {
                     console.log('CnD library reloaded, retrying...');
                     setTimeout(loadGraph, 500);
