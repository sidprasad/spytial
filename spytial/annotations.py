--- conflicted
+++ resolved
@@ -39,11 +39,7 @@
     "attribute": {"required": ["field"], "optional": ["selector"]},
     "hideField": {"required": ["field"], "optional": ["selector"]},
     "hideAtom": ["selector"],
-<<<<<<< HEAD
-    "inferredEdge": ["name", "selector", "optional":["color"]],
-=======
     "inferredEdge": {"required": ["name", "selector"], "optional": ["color"]},
->>>>>>> a2e952e6
     "flag": ["name"],
 }
 
